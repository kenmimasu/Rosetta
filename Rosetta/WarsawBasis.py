--- conflicted
+++ resolved
@@ -20,11 +20,8 @@
     cu = flavour_matrix('cu',kind='general',domain='complex')
     cd = flavour_matrix('cd',kind='general',domain='complex')
     ce = flavour_matrix('ce',kind='general',domain='complex')
-<<<<<<< HEAD
+
     WBF2H3 = cu + cd + ce
-=======
-    f2H3 = cu + cd + ce
->>>>>>> c32f690d
     
     cHl  = flavour_matrix('cHl' ,kind='hermitian',domain='complex')
     cpHl = flavour_matrix('cpHl',kind='hermitian',domain='complex')
